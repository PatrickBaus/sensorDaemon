--- conflicted
+++ resolved
@@ -183,27 +183,9 @@
         super().__init__(topic="db_labnode_sensors")
         self.__logger = logging.getLogger(__name__)
 
-<<<<<<< HEAD
-    async def __aenter__(self):
-        try:
-            # Get all hosts
-            async for host in SensorHost.find_all():    # A pylint bug. pylint: disable=not-an-iterable
-                try:
-                    host = host_factory.get(event_bus=self._event_bus, uuid=host.id, **host.dict())
-                except ValueError:
-                    # Ignore unknown drivers
-                    logging.getLogger(__name__).warning("Unsupported driver '%s' requested. Cannot start host.", host.driver)
-                else:
-                    self._event_bus.publish("/hosts/add_host", AddChangeEvent(host))
-        except ValidationError:
-            # TODO: Update the database in case there are old entries
-            # TODO: Use SensorHost.inspect_collection to check the Schema
-            self.__logger.error("Invalid host schema found. Cannot load database.")
-=======
     async def __aenter__(self) -> Self:
         event_bus.register(self.topic + "/get_config", self.__get_sensor_config)
         event_bus.publish(self.topic + "/status_update", True)  # FIXME: use a proper event
->>>>>>> 987c23f9
         return self
 
     async def __aexit__(
@@ -225,28 +207,12 @@
         dict
             A dictionary, that contains the configuration of the sensor.
         """
-<<<<<<< HEAD
-        async for change_type, change in self._monitor_database(SensorHost, timeout):
-            try:
-                if change_type is ChangeType.UPDATE:
-                    host = host_factory.get(event_bus=self._event_bus, uuid=change.id, **change.dict())
-                    self._event_bus.publish(f"/hosts/by_uuid/{change.id}/update", UpdateChangeEvent(host))
-                elif change_type is ChangeType.ADD:
-                    host = host_factory.get(event_bus=self._event_bus, uuid=change.id, **change.dict())
-                    self._event_bus.publish("/hosts/add_host", AddChangeEvent(host))
-                elif change_type is ChangeType.REMOVE:
-                    await self._event_bus.call(f"/hosts/by_uuid/{change}/disconnect", ignore_unregistered=True)
-            except ValueError:
-                logging.getLogger(__name__).warning("Unsupported driver '%s' requested. Cannot start host.", change.driver)
-
-=======
         try:
             device = await LabnodeSensorModel.find_one(LabnodeSensorModel.id == uuid)
         except ValueError as exc:
             # If the pydantic validation fails, we get a ValueError
             self.__logger.error("Error while getting configuration for labnode device %s: %s", uuid, exc)
             device = None
->>>>>>> 987c23f9
 
         if device is None:
             return device
